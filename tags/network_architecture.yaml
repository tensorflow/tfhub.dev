--- conflicted
+++ resolved
@@ -209,12 +209,9 @@
     display_name: Big Transfer
   - id: swin-transformer
     display_name: Swin Transformer
-<<<<<<< HEAD
-  - id: nnclr
-    display_name: NNCLR
-=======
   - id: vit
     display_name: Vision Transformer
   - id: mixer
     display_name: MLP-Mixer
->>>>>>> a16406dd
+  - id: nnclr
+    display_name: NNCLR