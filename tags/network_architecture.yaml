--- conflicted
+++ resolved
@@ -247,10 +247,7 @@
     display_name: CaiT
   - id: xcit
     display_name: XCiT
-<<<<<<< HEAD
   - id: maxim
     display_name: MAXIM
-=======
   - id: mosaic
-    display_name: MOSAIC
->>>>>>> cea4c226
+    display_name: MOSAIC